--- conflicted
+++ resolved
@@ -207,7 +207,6 @@
         intrinsic_mat,
         parameters.max_reprojection_error
     )
-
     z_mask_1 = _calc_z_mask(points3d, view_mat_1, parameters.min_depth)
     z_mask_2 = _calc_z_mask(points3d, view_mat_2, parameters.min_depth)
     angle_mask = _calc_triangulation_angle_mask(
@@ -437,15 +436,11 @@
 
                 # 1366 x 768
                 aspect_ratio = bgra.shape[1] / bgra.shape[0]
-<<<<<<< HEAD
 
                 if bgra.shape[1] > 1280:
                     bgra = cv2.resize(bgra, (1280, int(1280 / aspect_ratio)))
 
                 cv2.imshow('Frame', bgra)
-=======
-                cv2.imshow('Frame', cv2.resize(bgra, (1280, int(1280 / aspect_ratio))))
->>>>>>> 9e2d03b5
                 key = chr(cv2.waitKey(20) & 0xFF)
                 if key == 'r':
                     frame = 0
